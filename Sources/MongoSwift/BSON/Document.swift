--- conflicted
+++ resolved
@@ -235,24 +235,10 @@
      * an `NSNull`.
      */
     public subscript(key: String) -> BSONValue? {
-<<<<<<< HEAD
-        get {
-            guard let iter = DocumentIterator(forDocument: self) else {
-                preconditionFailure("Could not get document iterator for document in subscript")
-            }
-
-            guard iter.move(to: key) else {
-                return nil
-            }
-
-            return iter.currentValue
-        }
-=======
         // TODO: This `get` method _should_ guarantee constant-time O(1) access, and it is possible to make it do so.
         // This criticism also applies to indexed-based subscripting via `Int`.
         // See SWIFT-250.
         get { return DocumentIterator(forDocument: self, advancedTo: key)?.currentValue }
->>>>>>> 947b0c8d
         set(newValue) {
             do {
                 if let newValue = newValue {
@@ -305,19 +291,8 @@
         // otherwise, it's a new key
         } else {
             self.copyStorageIfRequired()
-<<<<<<< HEAD
             try newValue.encode(to: self.storage, forKey: key)
-=======
-
-            if let value = newValue {
-                try value.encode(to: self.storage, forKey: key)
-            } else {
-                guard bson_append_null(self.data, key, Int32(key.count)) else {
-                    throw MongoError.bsonEncodeError(message: "Failed to set the value for key \(key) to null")
-                }
-            }
             self.count += 1
->>>>>>> 947b0c8d
         }
     }
 
