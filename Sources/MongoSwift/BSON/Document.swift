import bson
import Foundation

/// The storage backing a MongoSwift `Document`.
public class DocumentStorage {
    internal var pointer: UnsafeMutablePointer<bson_t>!

    init() {
        self.pointer = bson_new()
    }

    init(fromPointer pointer: UnsafePointer<bson_t>) {
        self.pointer = bson_copy(pointer)
    }

    deinit {
        guard let pointer = self.pointer else { return }
        bson_destroy(pointer)
        self.pointer = nil
    }
}

/// A struct representing the BSON document type.
public struct Document: ExpressibleByDictionaryLiteral, ExpressibleByArrayLiteral {
    /// the storage backing this document
    internal var storage: DocumentStorage

    /// direct access to the storage's pointer to a bson_t
    internal var data: UnsafeMutablePointer<bson_t>! { return storage.pointer }

    /// Returns a `[String]` containing the keys in this `Document`.
    public var keys: [String] {
        return self.makeIterator().keys
    }

    /// Returns a `Boolean` indicating whether this `Document` contains the provided key.
    public func hasKey(_ key: String) -> Bool {
        return bson_has_field(self.data, key)
    }

    /// Returns a `[BSONValue?]` containing the values stored in this `Document`.
    public var values: [BSONValue?] {
        return self.makeIterator().values
    }

    /// Initializes a new, empty `Document`.
    public init() {
        self.storage = DocumentStorage()
    }

    /**
     * Initializes a `Document` from a pointer to a bson_t. Uses a copy
     * of `bsonData`, so the caller is responsible for freeing the original
     * memory.
     *
     * - Parameters:
     *   - fromPointer: a UnsafePointer<bson_t>
     *
     * - Returns: a new `Document`
     */
    internal init(fromPointer pointer: UnsafePointer<bson_t>) {
        self.storage = DocumentStorage(fromPointer: pointer)
    }

    /**
     * Initializes a `Document` using a dictionary literal where the
     * keys are `String`s and the values are `BSONValue?`s. For example:
     * `d: Document = ["a" : 1 ]`
     *
     * - Parameters:
     *   - dictionaryLiteral: a [String: BSONValue?]
     *
     * - Returns: a new `Document`
     */
    public init(dictionaryLiteral keyValuePairs: (String, BSONValue?)...) {
        // make sure all keys are unique
        guard Set(keyValuePairs.map { $0.0 }).count == keyValuePairs.count else {
            preconditionFailure("Dictionary literal \(keyValuePairs) contains duplicate keys")
        }

        self.storage = DocumentStorage()
        for (key, value) in keyValuePairs {
            do {
                try self.setValue(for: key, to: value, checkForKey: false)
            } catch {
                preconditionFailure("Error setting key \(key) to value \(String(describing: value)): \(error)")
            }
        }
    }
    /**
     * Initializes a `Document` using an array literal where the values
     * are `BSONValue`s. Values are stored under a string of their
     * index in the array. For example:
     * `d: Document = ["a", "b"]` will become `["0": "a", "1": "b"]`
     *
     * - Parameters:
     *   - arrayLiteral: a `[BSONValue?]`
     *
     * - Returns: a new `Document`
     */
    public init(arrayLiteral elements: BSONValue?...) {
        self.init(elements)
    }

    /**
     * Initializes a `Document` using an array where the values are optional
     * `BSONValue`s. Values are stored under a string of their index in the
     * array.
     *
     * - Parameters:
     *   - elements: a `[BSONValue?]`
     *
     * - Returns: a new `Document`
     */
    internal init(_ elements: [BSONValue?]) {
        self.storage = DocumentStorage()
        for (i, elt) in elements.enumerated() {
            do {
                try self.setValue(for: String(i), to: elt, checkForKey: false)
            } catch {
                preconditionFailure("Failed to set the value for index \(i) to \(String(describing: elt)): \(error)")
            }
        }
    }

    /**
     * Constructs a new `Document` from the provided JSON text
     *
     * - Parameters:
     *   - fromJSON: a JSON document as `Data` to parse into a `Document`
     *
     * - Returns: the parsed `Document`
     */
    public init(fromJSON: Data) throws {
        self.storage = DocumentStorage(fromPointer: try fromJSON.withUnsafeBytes { (bytes: UnsafePointer<UInt8>) in
            var error = bson_error_t()
            guard let bson = bson_new_from_json(bytes, fromJSON.count, &error) else {
                throw MongoError.bsonParseError(
                    domain: error.domain,
                    code: error.code,
                    message: toErrorString(error)
                )
            }

            return UnsafePointer(bson)
        })
    }

    /// Convenience initializer for constructing a `Document` from a `String`
    public init(fromJSON json: String) throws {
        try self.init(fromJSON: json.data(using: .utf8)!)
    }

    /// Constructs a `Document` from raw BSON `Data`
    public init(fromBSON: Data) {
        self.storage = DocumentStorage(fromPointer: fromBSON.withUnsafeBytes { (bytes: UnsafePointer<UInt8>) in
            bson_new_from_data(bytes, fromBSON.count)
        })
    }

    /// Returns the relaxed extended JSON representation of this `Document`.
    /// On error, an empty string will be returned.
    public var extendedJSON: String {
        guard let json = bson_as_relaxed_extended_json(self.data, nil) else {
            return ""
        }

        return String(cString: json)
    }

    /// Returns the canonical extended JSON representation of this `Document`.
    /// On error, an empty string will be returned.
    public var canonicalExtendedJSON: String {
        guard let json = bson_as_canonical_extended_json(self.data, nil) else {
            return ""
        }

        return String(cString: json)
    }

    /// Returns a copy of the raw BSON data for this `Document`, represented as `Data`
    public var rawBSON: Data {
        let data = bson_get_data(self.data)
        let length = self.data.pointee.len
        return Data(bytes: data!, count: Int(length))
    }

    /**
     * Allows setting values and retrieving values using subscript syntax.
     * For example:
     *  ```
     *  let d = Document()
     *  d["a"] = 1
     *  print(d["a"]) // prints 1
     *  ```
     */
    public subscript(key: String) -> BSONValue? {
        get { return DocumentIterator(forDocument: self, advancedTo: key)?.currentValue }
        set(newValue) {
            do {
                try self.setValue(for: key, to: newValue)
            } catch {
                preconditionFailure("Failed to set the value for key \(key) to \(newValue ?? "nil"): \(error)")
            }
        }
    }

    /// Sets key to newValue. if checkForKey=false, the key/value pair will be appended without checking for the key's
    /// presence first.
<<<<<<< HEAD
    private mutating func setValue(for key: String, to newValue: BSONValue?, checkForKey: Bool = true) throws {
=======
    internal mutating func setValue(forKey key: String, to newValue: BSONValue?, checkForKey: Bool = true) throws {
>>>>>>> cb33b036
        // if the key already exists in the `Document`, we need to replace it
        if checkForKey, let existingType = DocumentIterator(forDocument: self, advancedTo: key)?.currentType {

            let newBSONType = newValue?.bsonType ?? .null
            let sameTypes = newBSONType == existingType

            // if the new type is the same and it's a type with no custom data, no-op
            if sameTypes && [.null, .undefined, .minKey, .maxKey].contains(newBSONType) { return }

            // if the new type is the same and it's a fixed length type, we can overwrite
            if let ov = newValue as? Overwritable, ov.bsonType == existingType {
                self.copyStorageIfRequired()
                // make a new iterator referencing our new storage. we already know the key is present
                /// so initialization will succeed and ! is safe.
                try DocumentIterator(forDocument: self, advancedTo: key)!.overwriteCurrentValue(with: ov)

            // otherwise, we just create a new document and replace this key
            } else {
                // TODO SWIFT-224: use va_list variant of bson_copy_to_excluding to improve performance
                var newSelf = Document()
                var seen = false
                try self.forEach { pair in
                    if !seen && pair.key == key {
                        seen = true
                        try newSelf.setValue(for: pair.key, to: newValue)
                    } else {
                        try newSelf.setValue(for: pair.key, to: pair.value)
                    }
                }
                self = newSelf
            }

        // otherwise, it's a new key
        } else {
            self.copyStorageIfRequired()

            if let value = newValue {
                try value.encode(to: self.storage, forKey: key)
            } else {
                guard bson_append_null(self.data, key, Int32(key.count)) else {
                    throw MongoError.bsonEncodeError(message: "Failed to set the value for key \(key) to null")
                }
            }
        }
    }

    /// Retrieves the value associated with for as a `BSONValue?`, which can be nil.
    internal func getValue(for key: String) throws -> BSONValue? {
        guard let iter = DocumentIterator(forDocument: self) else {
            throw MongoError.bsonDecodeError(message: "BSON buffer is unexpectedly too small (< 5 bytes)")
        }

        // TODO: Because documents can hold null as a valid value for a key, this currently means that there is no way
        // to be sure that the return value from this function suggests that the key does not exist or if the key's
        // value is nil. This should be considered for SWIFT-193.
        guard iter.move(to: key) else {
            return nil
        }

        return try iter.safeCurrentValue()
    }

    /**
     * Allows retrieving and strongly typing a value at the same time. This means you can avoid
     * having to cast and unwrap values from the `Document` when you know what type they will be.
     * For example:
     * ```
     *  let d: Document = ["x": 1]
     *  let x: Int = try d.get("x")
     *  ```
     *
     *  - Parameters:
     *      - key: The key under which the value you are looking up is stored
     *      - `T`: Any type conforming to the `BSONValue` protocol
     *  - Returns: The value stored under key, as type `T`
     *  - Throws: A `MongoError.typeError` if the value cannot be cast to type `T` or is not in the `Document`, or a
     *            `MongoError.bsonDecodeError` if there is an issue decoding the `BSONValue`.
     *
     */
<<<<<<< HEAD
    public func get<T: BSONValue>(_ key: String) throws -> T {
        guard let value = try self.getValue(for: key) as? T else {
=======
    internal func get<T: BSONValue>(_ key: String) throws -> T {
        guard let value = self[key] as? T else {
>>>>>>> cb33b036
            throw MongoError.typeError(message: "Could not cast value for key \(key) to type \(T.self)")
        }
        return value
    }

    /// Appends the key/value pairs from the provided `doc` to this `Document`.
    public mutating func merge(_ doc: Document) throws {
        self.copyStorageIfRequired()
        guard bson_concat(self.data, doc.data) else {
            throw MongoError.bsonEncodeError(message: "Failed to merge \(doc) with \(self)")
        }
    }

    /**
     * Checks if the document is uniquely referenced. If not, makes a copy of the underlying `bson_t`
     * and lets the copy/copies keep the original. This allows us to provide value semantics for `Document`s.
     * This happens if someone copies a document and modifies it.
     *
     * For example:
     *      let doc1: Document = ["a": 1]
     *      var doc2 = doc1
     *      doc2.setValue(forKey: "b", to: 2)
     *
     * Therefore, this function should be called just before we are about to modify a document - either by
     * setting a value or merging in another doc.
     */
    private mutating func copyStorageIfRequired() {
        if !isKnownUniquelyReferenced(&self.storage) {
            self.storage = DocumentStorage(fromPointer: self.data)
        }
    }
}

/// An extension of `Document` to make it a `BSONValue`.
extension Document: BSONValue {
    public var bsonType: BSONType { return .document }

    public func encode(to storage: DocumentStorage, forKey key: String) throws {
        guard bson_append_document(storage.pointer, key, Int32(key.count), self.data) else {
            throw bsonEncodeError(value: self, forKey: key)
        }
    }

    public init(from iter: DocumentIterator) throws {
        var length: UInt32 = 0
        let document = UnsafeMutablePointer<UnsafePointer<UInt8>?>.allocate(capacity: 1)
        defer {
            document.deinitialize(count: 1)
            document.deallocate(capacity: 1)
        }

        bson_iter_document(&iter.iter, &length, document)

        guard let docData = bson_new_from_data(document.pointee, Int(length)) else {
            throw MongoError.bsonDecodeError(message: "Failed to create a bson_t from document data")
        }

        self.init(fromPointer: docData)
    }
}

/// An extension of `Document` to make it `Equatable`.
extension Document: Equatable {
    public static func == (lhs: Document, rhs: Document) -> Bool {
        return bson_compare(lhs.data, rhs.data) == 0
    }
}

/// An extension of `Document` to make it convertible to a string.
extension Document: CustomStringConvertible {
    /// Returns the relaxed extended JSON representation of this `Document`.
    /// On error, an empty string will be returned.
    public var description: String {
        return self.extendedJSON
    }
}<|MERGE_RESOLUTION|>--- conflicted
+++ resolved
@@ -207,11 +207,7 @@
 
     /// Sets key to newValue. if checkForKey=false, the key/value pair will be appended without checking for the key's
     /// presence first.
-<<<<<<< HEAD
-    private mutating func setValue(for key: String, to newValue: BSONValue?, checkForKey: Bool = true) throws {
-=======
-    internal mutating func setValue(forKey key: String, to newValue: BSONValue?, checkForKey: Bool = true) throws {
->>>>>>> cb33b036
+    internal mutating func setValue(for key: String, to newValue: BSONValue?, checkForKey: Bool = true) throws {
         // if the key already exists in the `Document`, we need to replace it
         if checkForKey, let existingType = DocumentIterator(forDocument: self, advancedTo: key)?.currentType {
 
@@ -291,13 +287,8 @@
      *            `MongoError.bsonDecodeError` if there is an issue decoding the `BSONValue`.
      *
      */
-<<<<<<< HEAD
-    public func get<T: BSONValue>(_ key: String) throws -> T {
-        guard let value = try self.getValue(for: key) as? T else {
-=======
     internal func get<T: BSONValue>(_ key: String) throws -> T {
         guard let value = self[key] as? T else {
->>>>>>> cb33b036
             throw MongoError.typeError(message: "Could not cast value for key \(key) to type \(T.self)")
         }
         return value
