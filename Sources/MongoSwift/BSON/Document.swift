import bson
import Foundation

/// The storage backing a MongoSwift `Document`.
public class DocumentStorage {
    internal var pointer: UnsafeMutablePointer<bson_t>!

    // Normally, this would go under Document, but computed properties cannot be used before all stored properties are
    // initialized. Putting this under DocumentStorage gives a correct count and use of it inside of an init() as long
    // as we have initialized Document.storage beforehand.
    internal var count: Int {
        return Int(bson_count_keys(self.pointer))
    }

    init() {
        self.pointer = bson_new()
    }

    init(fromPointer pointer: UnsafePointer<bson_t>) {
        self.pointer = bson_copy(pointer)
    }

    deinit {
        guard let pointer = self.pointer else { return }
        bson_destroy(pointer)
        self.pointer = nil
    }
}

// The attribute @dynamicMemberLookup must immediately precede the type declaration. Since Swift doesn't have a real
// preprocessor, we can't just conditionally apply the attribute (the #endif between the attribute and the type
// declaration is apparently a problem) and have to conditionally declare the entire struct.
#if swift(>=4.2)
/// A struct representing the BSON document type.
@dynamicMemberLookup
public struct Document {
    /// the storage backing this document
    internal var storage: DocumentStorage

    /// Returns the number of (key, value) pairs stored at the top level of this `Document`.
    public var count: Int
}
#else
/// A struct representing the BSON document type.
public struct Document {
    /// the storage backing this document
    internal var storage: DocumentStorage

    /// Returns the number of (key, value) pairs stored at the top level of this `Document`.
    public var count: Int
}
#endif

/// An extension of `Document` containing its private/internal functionality.
extension Document {
    /// direct access to the storage's pointer to a bson_t
    internal var data: UnsafeMutablePointer<bson_t>! {
        return storage.pointer
    }

    /**
     * Initializes a `Document` from a pointer to a bson_t. Uses a copy
     * of `bsonData`, so the caller is responsible for freeing the original
     * memory.
     *
     * - Parameters:
     *   - fromPointer: a UnsafePointer<bson_t>
     *
     * - Returns: a new `Document`
     */
    internal init(fromPointer pointer: UnsafePointer<bson_t>) {
        self.storage = DocumentStorage(fromPointer: pointer)
        self.count = self.storage.count
    }

    /**
     * Initializes a `Document` using an array where the values are KeyValuePairs.
     *
     * - Parameters:
     *   - elements: a `[KeyValuePair]`
     *
     * - Returns: a new `Document`
     */
    internal init(_ elements: [KeyValuePair]) {
        self.storage = DocumentStorage()
        self.count = 0
        for (key, value) in elements {
            do {
                try self.setValue(for: key, to: value)
            } catch {
                preconditionFailure("Failed to set the value for \(key) to \(String(describing: value)): \(error)")
            }
        }
    }

    /**
     * Initializes a `Document` using an array where the values are optional
     * `BSONValue`s. Values are stored under a string of their index in the
     * array.
     *
     * - Parameters:
     *   - elements: a `[BSONValue]`
     *
     * - Returns: a new `Document`
     */
    internal init(_ elements: [BSONValue]) {
        self.storage = DocumentStorage()
        self.count = 0
        for (i, elt) in elements.enumerated() {
            do {
                try self.setValue(for: String(i), to: elt, checkForKey: false)
            } catch {
                preconditionFailure("Failed to set the value for index \(i) to \(String(describing: elt)): \(error)")
            }
        }
    }

    /// Sets key to newValue. if checkForKey=false, the key/value pair will be appended without checking for the key's
    /// presence first.
    internal mutating func setValue(for key: String, to newValue: BSONValue, checkForKey: Bool = true) throws {
        // if the key already exists in the `Document`, we need to replace it
        if checkForKey, let existingType = DocumentIterator(forDocument: self, advancedTo: key)?.currentType {

            let newBSONType = newValue.bsonType
            let sameTypes = newBSONType == existingType

            // if the new type is the same and it's a type with no custom data, no-op
            if sameTypes && [.null, .undefined, .minKey, .maxKey].contains(newBSONType) { return }

            // if the new type is the same and it's a fixed length type, we can overwrite
            if let ov = newValue as? Overwritable, ov.bsonType == existingType {
                self.copyStorageIfRequired()
                // make a new iterator referencing our new storage. we already know the key is present
                /// so initialization will succeed and ! is safe.
                try DocumentIterator(forDocument: self, advancedTo: key)!.overwriteCurrentValue(with: ov)

            // otherwise, we just create a new document and replace this key
            } else {
                // TODO SWIFT-224: use va_list variant of bson_copy_to_excluding to improve performance
                var newSelf = Document()
                var seen = false
                try self.forEach { pair in
                    if !seen && pair.key == key {
                        seen = true
                        try newSelf.setValue(for: pair.key, to: newValue)
                    } else {
                        try newSelf.setValue(for: pair.key, to: pair.value)
                    }
                }
                self = newSelf
            }

        // otherwise, it's a new key
        } else {
            self.copyStorageIfRequired()
            try newValue.encode(to: self.storage, forKey: key)
            self.count += 1
        }
    }

    /// Retrieves the value associated with `for` as a `BSONValue?`, which can be nil if the key does not exist in the
    /// `Document`.
    internal func getValue(for key: String) throws -> BSONValue? {
        guard let iter = DocumentIterator(forDocument: self) else {
            throw MongoError.bsonDecodeError(message: "BSON buffer is unexpectedly too small (< 5 bytes)")
        }

        guard iter.move(to: key) else {
            return nil
        }

        return try iter.safeCurrentValue()
    }

    /**
     * Allows retrieving and strongly typing a value at the same time. This means you can avoid
     * having to cast and unwrap values from the `Document` when you know what type they will be.
     * For example:
     * ```
     *  let d: Document = ["x": 1]
     *  let x: Int = try d.get("x")
     *  ```
     *
     *  - Parameters:
     *      - key: The key under which the value you are looking up is stored
     *      - `T`: Any type conforming to the `BSONValue` protocol
     *  - Returns: The value stored under key, as type `T`
     *  - Throws: A `MongoError.typeError` if the value cannot be cast to type `T` or is not in the `Document`, or a
     *            `MongoError.bsonDecodeError` if there is an issue decoding the `BSONValue`.
     *
     */
    internal func get<T: BSONValue>(_ key: String) throws -> T {
        guard let value = self[key] as? T else {
            throw MongoError.typeError(message: "Could not cast value for key \(key) to type \(T.self)")
        }
        return value
    }

    /// Appends the key/value pairs from the provided `doc` to this `Document`.
    /// Note: This function does not check for or clean away duplicate keys.
    internal mutating func merge(_ doc: Document) throws {
        self.copyStorageIfRequired()
        guard bson_concat(self.data, doc.data) else {
            throw MongoError.bsonEncodeError(message: "Failed to merge \(doc) with \(self). This is likely due to " +
                    "the merged document being too large.")
        }
        self.count += doc.count
    }

    /**
     * Checks if the document is uniquely referenced. If not, makes a copy of the underlying `bson_t`
     * and lets the copy/copies keep the original. This allows us to provide value semantics for `Document`s.
     * This happens if someone copies a document and modifies it.
     *
     * For example:
     *      let doc1: Document = ["a": 1]
     *      var doc2 = doc1
     *      doc2.setValue(forKey: "b", to: 2)
     *
     * Therefore, this function should be called just before we are about to modify a document - either by
     * setting a value or merging in another doc.
     */
    private mutating func copyStorageIfRequired() {
        if !isKnownUniquelyReferenced(&self.storage) {
            self.storage = DocumentStorage(fromPointer: self.data)
        }
    }
}

/// An extension of `Document` containing its public API.
extension Document {
    /// Returns a `[String]` containing the keys in this `Document`.
    public var keys: [String] {
        return self.makeIterator().keys
    }

    /// Returns a `[BSONValue]` containing the values stored in this `Document`.
    public var values: [BSONValue] {
        return self.makeIterator().values
    }

    /// Returns the relaxed extended JSON representation of this `Document`.
    /// On error, an empty string will be returned.
    public var extendedJSON: String {
        guard let json = bson_as_relaxed_extended_json(self.data, nil) else {
            return ""
        }

        return String(cString: json)
    }

    /// Returns the canonical extended JSON representation of this `Document`.
    /// On error, an empty string will be returned.
    public var canonicalExtendedJSON: String {
        guard let json = bson_as_canonical_extended_json(self.data, nil) else {
            return ""
        }

        return String(cString: json)
    }

    /// Returns a copy of the raw BSON data for this `Document`, represented as `Data`
    public var rawBSON: Data {
        let data = bson_get_data(self.data)
        let length = self.data.pointee.len
        return Data(bytes: data!, count: Int(length))
    }

    /// Initializes a new, empty `Document`.
    public init() {
        self.storage = DocumentStorage()
        self.count = 0
    }

    /**
     * Constructs a new `Document` from the provided JSON text
     *
     * - Parameters:
     *   - fromJSON: a JSON document as `Data` to parse into a `Document`
     *
     * - Returns: the parsed `Document`
     */
    public init(fromJSON: Data) throws {
        self.storage = DocumentStorage(fromPointer: try fromJSON.withUnsafeBytes { (bytes: UnsafePointer<UInt8>) in
            var error = bson_error_t()
            guard let bson = bson_new_from_json(bytes, fromJSON.count, &error) else {
                throw MongoError.bsonParseError(
                    domain: error.domain,
                    code: error.code,
                    message: toErrorString(error)
                )
            }

            return UnsafePointer(bson)
        })
        self.count = self.storage.count
    }

    /// Convenience initializer for constructing a `Document` from a `String`
    public init(fromJSON json: String) throws {
        try self.init(fromJSON: json.data(using: .utf8)!)
    }

    /// Constructs a `Document` from raw BSON `Data`
    public init(fromBSON: Data) {
        self.storage = DocumentStorage(fromPointer: fromBSON.withUnsafeBytes { (bytes: UnsafePointer<UInt8>) in
            bson_new_from_data(bytes, fromBSON.count)
        })
        self.count = self.storage.count
    }

    /// Returns a `Boolean` indicating whether this `Document` contains the provided key.
    public func hasKey(_ key: String) -> Bool {
        return bson_has_field(self.data, key)
    }

    /**
     * Allows setting values and retrieving values using subscript syntax.
     * For example:
     *  ```
     *  let d = Document()
     *  d["a"] = 1
     *  print(d["a"]) // prints 1
     *  ```
     * A nil return suggests that the subscripted key does not exist in the `Document`. A true BSON null is returned as
     * a `BSONNull`.
     */
    public subscript(key: String) -> BSONValue? {
        // TODO: This `get` method _should_ guarantee constant-time O(1) access, and it is possible to make it do so.
        // This criticism also applies to indexed-based subscripting via `Int`.
        // See SWIFT-250.
        get { return DocumentIterator(forDocument: self, advancedTo: key)?.currentValue }
        set(newValue) {
            do {
                if let newValue = newValue {
                    try self.setValue(for: key, to: newValue)
                } else {
                    // TODO SWIFT-224: use va_list variant of bson_copy_to_excluding to improve performance
                    self = self.filter { $0.key != key }
                }
            } catch {
                preconditionFailure("Failed to set the value for key \(key) to \(newValue ?? "nil"): \(error)")
            }
        }
    }

    /**
<<<<<<< HEAD
     * An implementation identical to subscript(key: String), but offers the ability to choose a default value if the
     * key is missing.
     * For example:
     *  ```
     *  let d: Document = ["hello": "world"]
     *  print(d["hello", default: "foo"]) // prints "world"
     *  print(d["a", default: "foo"]) // prints "foo"
     *  ```
     */
    public subscript(key: String, default defaultValue: @autoclosure () -> BSONValue) -> BSONValue {
        return self[key] ?? defaultValue()
=======
     * Allows setting values and retrieving values using dot-notation syntax.
     * For example:
     *  ```
     *  let d = Document()
     *  d.a = 1
     *  print(d.a) // prints 1
     *  ```
     * A nil return suggests that the key does not exist in the `Document`. A true BSON null is returned as
     * a `BSONNull`.
     *
     * Only available in Swift 4.2+.
     */
    @available(swift 4.2)
    public subscript(dynamicMember member: String) -> BSONValue? {
        get {
            return self[member]
        }
        set(newValue) {
            self[member] = newValue
        }
>>>>>>> 4b8c0b7f
    }
}

/// An extension of `Document` to make it a `BSONValue`.
extension Document: BSONValue {
    public var bsonType: BSONType { return .document }

    public func encode(to storage: DocumentStorage, forKey key: String) throws {
        guard bson_append_document(storage.pointer, key, Int32(key.count), self.data) else {
            throw bsonEncodeError(value: self, forKey: key)
        }
    }

    public static func from(iterator iter: DocumentIterator) throws -> Document {
        var length: UInt32 = 0
        let document = UnsafeMutablePointer<UnsafePointer<UInt8>?>.allocate(capacity: 1)
        defer {
            document.deinitialize(count: 1)
            document.deallocate()
        }

        bson_iter_document(&iter.iter, &length, document)

        guard let docData = bson_new_from_data(document.pointee, Int(length)) else {
            throw MongoError.bsonDecodeError(message: "Failed to create a bson_t from document data")
        }

        return self.init(fromPointer: docData)
    }
}

/// An extension of `Document` to make it `Equatable`.
extension Document: Equatable {
    public static func == (lhs: Document, rhs: Document) -> Bool {
        return bson_compare(lhs.data, rhs.data) == 0
    }
}

/// An extension of `Document` to make it convertible to a string.
extension Document: CustomStringConvertible {
    /// Returns the relaxed extended JSON representation of this `Document`.
    /// On error, an empty string will be returned.
    public var description: String {
        return self.extendedJSON
    }
}

/// An extension of `Document` to add the capability to be initialized with a dictionary literal.
extension Document: ExpressibleByDictionaryLiteral {
    /**
     * Initializes a `Document` using a dictionary literal where the
     * keys are `String`s and the values are `BSONValue`s. For example:
     * `d: Document = ["a" : 1 ]`
     *
     * - Parameters:
     *   - dictionaryLiteral: a [String: BSONValue]
     *
     * - Returns: a new `Document`
     */
    public init(dictionaryLiteral keyValuePairs: (String, BSONValue)...) {
        // make sure all keys are unique
        guard Set(keyValuePairs.map { $0.0 }).count == keyValuePairs.count else {
            preconditionFailure("Dictionary literal \(keyValuePairs) contains duplicate keys")
        }

        self.storage = DocumentStorage()
        // This is technically not consistent, but the only way this inconsistency can cause an issue is if we fail to
        // setValue(), in which case we crash anyways.
        self.count = 0
        for (key, value) in keyValuePairs {
            do {
                try self.setValue(for: key, to: value, checkForKey: false)
            } catch {
                preconditionFailure("Error setting key \(key) to value \(String(describing: value)): \(error)")
            }
        }
    }
}

/// An extension of `Document` to add the capability to be initialized with an array literal
extension Document: ExpressibleByArrayLiteral {
    /**
     * Initializes a `Document` using an array literal where the values
     * are `BSONValue`s. Values are stored under a string of their
     * index in the array. For example:
     * `d: Document = ["a", "b"]` will become `["0": "a", "1": "b"]`
     *
     * - Parameters:
     *   - arrayLiteral: a `[BSONValue]`
     *
     * - Returns: a new `Document`
     */
    public init(arrayLiteral elements: BSONValue...) {
        self.init(elements)
    }
}<|MERGE_RESOLUTION|>--- conflicted
+++ resolved
@@ -345,7 +345,6 @@
     }
 
     /**
-<<<<<<< HEAD
      * An implementation identical to subscript(key: String), but offers the ability to choose a default value if the
      * key is missing.
      * For example:
@@ -357,7 +356,9 @@
      */
     public subscript(key: String, default defaultValue: @autoclosure () -> BSONValue) -> BSONValue {
         return self[key] ?? defaultValue()
-=======
+    }
+  
+    /**
      * Allows setting values and retrieving values using dot-notation syntax.
      * For example:
      *  ```
@@ -378,7 +379,6 @@
         set(newValue) {
             self[member] = newValue
         }
->>>>>>> 4b8c0b7f
     }
 }
 
