--- conflicted
+++ resolved
@@ -225,11 +225,7 @@
     }
 
     // For testing purposes
-<<<<<<< HEAD
     internal init(type: ServerType, tags: [String: String]? = nil) {
-=======
-    internal init(type: ServerType) {
->>>>>>> 8f5e1167
         self.type = type
         self.address = ServerAddress(host: "fake", port: 80)
         self.serverId = 0
@@ -247,11 +243,7 @@
         self.hosts = []
         self.passives = []
         self.arbiters = []
-<<<<<<< HEAD
         self.tags = tags ?? [:]
-=======
-        self.tags = [:]
->>>>>>> 8f5e1167
     }
 }
 
@@ -392,11 +384,7 @@
 }
 
 extension TopologyDescription {
-<<<<<<< HEAD
     internal func findSuitableServers(readPreference: ReadPreference? = nil) throws -> [ServerDescription] {
-=======
-    internal func findSuitableServers(readPreference: ReadPreference? = nil) -> [ServerDescription] {
->>>>>>> 8f5e1167
         switch self.type._topologyType {
         case .unknown:
             return []
@@ -406,38 +394,18 @@
         case .replicaSetNoPrimary,
              .replicaSetWithPrimary:
             switch readPreference?.mode {
-<<<<<<< HEAD
-            case .primary:
-                guard readPreference?.tagSets == nil || readPreference?.tagSets == [BSONDocument()] else {
-                    throw MongoError.InternalError(
-                        message: "non-empty tag set was given in tag_sets and the mode field was 'primary'"
-                    )
-                }
-                return self.servers.filter { $0.type == .rsPrimary }
-            case .secondary:
-                let secondaries = self.servers.filter { $0.type == .rsSecondary }
-                return self.replicaSetHelper(readPreference: readPreference, servers: secondaries)
-            case .nearest:
-                let secondariesAndPrimary = self.servers.filter { $0.type == .rsSecondary || $0.type == .rsPrimary }
-                return self.replicaSetHelper(readPreference: readPreference, servers: secondariesAndPrimary)
-=======
             case .secondary:
                 let secondaries = self.servers.filter { $0.type == .rsSecondary }
                 return self.filterReplicaSetServers(readPreference: readPreference, servers: secondaries)
             case .nearest:
                 let secondariesAndPrimary = self.servers.filter { $0.type == .rsSecondary || $0.type == .rsPrimary }
                 return self.filterReplicaSetServers(readPreference: readPreference, servers: secondariesAndPrimary)
->>>>>>> 8f5e1167
             case .secondaryPreferred:
                 // If mode is 'secondaryPreferred', attempt the selection algorithm with mode 'secondary' and the
                 // user's maxStalenessSeconds and tag_sets.If no server matches, select the primary.
                 let secondaries = self.servers.filter { $0.type == .rsSecondary }
                 let primaries = self.servers.filter { $0.type == .rsPrimary }
-<<<<<<< HEAD
-                let matches = self.replicaSetHelper(readPreference: readPreference, servers: secondaries)
-=======
                 let matches = self.filterReplicaSetServers(readPreference: readPreference, servers: secondaries)
->>>>>>> 8f5e1167
                 return matches.isEmpty ? primaries : matches
             case .primaryPreferred:
                 // If mode is 'primaryPreferred' or a readPreference is not provided, select the primary if it is known,
@@ -448,13 +416,14 @@
                     return primaries
                 }
                 let secondaries = self.servers.filter { $0.type == .rsSecondary }
-<<<<<<< HEAD
-                return self.replicaSetHelper(readPreference: readPreference, servers: secondaries)
-=======
                 return self.filterReplicaSetServers(readPreference: readPreference, servers: secondaries)
->>>>>>> 8f5e1167
-            default:
+            default: // or .primary
                 // the default mode is 'primary'.
+                guard readPreference?.tagSets == nil || readPreference?.tagSets == [BSONDocument()] else {
+                    throw MongoError.InternalError(
+                        message: "non-empty tag set was given in tag_sets and the mode field was 'primary'"
+                    )
+                }
                 return self.servers.filter { $0.type == .rsPrimary }
             }
         case .sharded:
@@ -462,8 +431,7 @@
         }
     }
 
-<<<<<<< HEAD
-    internal func replicaSetHelper(
+    internal func filterReplicaSetServers(
         readPreference: ReadPreference?,
         servers: [ServerDescription]
     ) -> [ServerDescription] {
@@ -484,15 +452,5 @@
             }
         }
         return false
-=======
-    internal func filterReplicaSetServers(
-        readPreference _: ReadPreference?,
-        servers: [ServerDescription]
-    ) -> [ServerDescription] {
-        // TODO: Filter out servers staler than maxStalenessSeconds
-        // TODO: Select servers matching the tag_sets
-        // While waiting for the above to be implemented, this helper just returns the servers it was passed
-        servers
->>>>>>> 8f5e1167
     }
 }