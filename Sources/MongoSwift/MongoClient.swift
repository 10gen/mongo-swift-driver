--- conflicted
+++ resolved
@@ -349,10 +349,6 @@
       *   - `UserError.invalidArgumentError` if the options passed formed an invalid combination.
       *   - `UserError.invalidArgumentError` if the `_id` field is projected out of the change stream documents by the
       *     pipeline.
-<<<<<<< HEAD
-      *   - `DecodingError` if an error occurs while decoding user-defined `withFullDocumentType` `Codable` type.
-=======
->>>>>>> 36d47a75
       * - SeeAlso:
       *   - https://docs.mongodb.com/manual/changeStreams/
       *   - https://docs.mongodb.com/manual/meta/aggregation-quick-reference/
@@ -386,10 +382,6 @@
       *   - `UserError.invalidArgumentError` if the options passed formed an invalid combination.
       *   - `UserError.invalidArgumentError` if the `_id` field is projected out of the change stream documents by the
       *     pipeline.
-<<<<<<< HEAD
-      *   - `DecodingError` if an error occurs while decoding user-defined `withEventType` `Codable` type.
-=======
->>>>>>> 36d47a75
       * - SeeAlso:
       *   - https://docs.mongodb.com/manual/changeStreams/
       *   - https://docs.mongodb.com/manual/meta/aggregation-quick-reference/
