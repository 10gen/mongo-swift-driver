--- conflicted
+++ resolved
@@ -2,7 +2,6 @@
 import Nimble
 import XCTest
 
-<<<<<<< HEAD
 /// Struct representing a single test within a spec test JSON file.
 internal struct ChangeStreamTest: Decodable, ChangeStreamSpecTest {
     let description: String
@@ -146,9 +145,6 @@
         }
     }
 
-=======
-final class ChangeStreamTests: MongoSwiftTestCase {
->>>>>>> 36d47a75
     func testChangeStreamOnAClient() throws {
         guard MongoSwiftTestCase.topologyType != .single else {
             print("Skipping test case because of unsupported topology type \(MongoSwiftTestCase.topologyType)")
@@ -163,10 +159,6 @@
 
         let changeStream = try client.watch()
 
-<<<<<<< HEAD
-        let changeStream = try client.watch()
-=======
->>>>>>> 36d47a75
         let db1 = client.db("db1")
         defer { try? db1.drop() }
         let coll1 = db1.collection("coll1")
@@ -295,7 +287,6 @@
         guard MongoSwiftTestCase.topologyType != .single else {
             print("Skipping test case because of unsupported topology type \(MongoSwiftTestCase.topologyType)")
             return
-<<<<<<< HEAD
         }
 
         let client = try MongoClient()
@@ -323,15 +314,12 @@
         guard MongoSwiftTestCase.topologyType != .single else {
             print("Skipping test case because of unsupported topology type \(MongoSwiftTestCase.topologyType)")
             return
-=======
->>>>>>> 36d47a75
-        }
-
-        let client = try MongoClient()
-        let db = client.db(type(of: self).testDatabase)
-        defer { try? db.drop() }
-        let coll = try db.createCollection(self.getCollectionName(suffix: "1"))
-<<<<<<< HEAD
+        }
+
+        let client = try MongoClient()
+        let db = client.db(type(of: self).testDatabase)
+        defer { try? db.drop() }
+        let coll = try db.createCollection(self.getCollectionName(suffix: "1"))
         let changeStream1 = try coll.watch()
         try coll.insertOne(["x": 1])
         try coll.insertOne(["y": 2])
@@ -372,6 +360,16 @@
         enum CodingKeys: String, CodingKey {
             case id = "_id", x, y
         }
+
+        let client = try MongoClient()
+        let db = client.db(type(of: self).testDatabase)
+        defer { try? db.drop() }
+        let coll = try db.createCollection(self.getCollectionName(suffix: "1"))
+        let options = ChangeStreamOptions(fullDocument: .updateLookup)
+        let pipeline: [Document] = [["$project": ["_id": 0] as Document]]
+        let changeStream = try coll.watch(pipeline, options: options)
+        try coll.insertOne(["a": 1])
+        expect(try changeStream.nextOrError()).to(throwError(RuntimeError.internalError(message: "")))
     }
 
     struct MyEventType: Codable, Equatable {
@@ -387,36 +385,15 @@
     }
 
     func testChangeStreamWithEventType() throws {
-=======
-        let options = ChangeStreamOptions(fullDocument: .updateLookup)
-        let pipeline: [Document] = [["$match": ["fullDocument.a": 1] as Document]]
-        let changeStream = try coll.watch(pipeline, options: options)
-
-        let doc1: Document = ["_id": 1, "a": 1]
-        try coll.insertOne(doc1)
-        let change1 = changeStream.next()
-
-        expect(change1).toNot(beNil())
-        expect(change1?.operationType).to(equal(.insert))
-        expect(change1?.fullDocument).to(equal(doc1))
-        // test that a change event does not exists for this insert since this field's been excluded by the pipeline.
-        try coll.insertOne(["b": 2])
-        let change2 = changeStream.next()
-        expect(change2).to(beNil())
-    }
-
-    func testChangeStreamResumeToken() throws {
->>>>>>> 36d47a75
-        guard MongoSwiftTestCase.topologyType != .single else {
-            print("Skipping test case because of unsupported topology type \(MongoSwiftTestCase.topologyType)")
-            return
-        }
-
-        let client = try MongoClient()
-        let db = client.db(type(of: self).testDatabase)
-        defer { try? db.drop() }
-        let coll = try db.createCollection(self.getCollectionName(suffix: "1"))
-<<<<<<< HEAD
+        guard MongoSwiftTestCase.topologyType != .single else {
+            print("Skipping test case because of unsupported topology type \(MongoSwiftTestCase.topologyType)")
+            return
+        }
+
+        let client = try MongoClient()
+        let db = client.db(type(of: self).testDatabase)
+        defer { try? db.drop() }
+        let coll = try db.createCollection(self.getCollectionName(suffix: "1"))
 
         // test that the change stream works on a collection when using withEventType
         let collChangeStream = try coll.watch(withEventType: MyEventType.self)
@@ -427,30 +404,12 @@
         expect(collChange).toNot(beNil())
         expect(collChange?.operation).to(equal("insert"))
         expect(collChange?.fullDocument).to(equal(MyFullDocumentType(id: 1, x: 1, y: 2)))
-=======
-        let changeStream1 = try coll.watch()
-        try coll.insertOne(["x": 1])
-        try coll.insertOne(["y": 2])
-        changeStream1.next()
-        expect(changeStream1.error).to(beNil())
-        // save the current resumeToken and use it as the resumeAfter in a new change stream
-        let resumeAfter = changeStream1.resumeToken
-        let changeStream2 = try coll.watch(options: ChangeStreamOptions(resumeAfter: resumeAfter))
-        // expect this change stream to have its resumeToken set to the resumeAfter
-        expect(changeStream2.resumeToken).to(equal(resumeAfter))
-        // expect this change stream to have more events after resuming
-        expect(changeStream2.next()).toNot(beNil())
-        expect(changeStream2.error).to(beNil())
-    }
->>>>>>> 36d47a75
-
-    func testChangeStreamProjectOutIdError() throws {
-         guard MongoSwiftTestCase.topologyType != .single else {
-            print("Skipping test case because of unsupported topology type \(MongoSwiftTestCase.topologyType)")
-            return
-        }
-
-<<<<<<< HEAD
+
+        guard try client.serverVersion() >= ServerVersion(major: 4, minor: 0) else {
+            print("Skipping test case for server version \(try client.serverVersion())")
+            return
+        }
+
         // test that the change stream works on client and database when using withEventType
         let clientChangeStream = try client.watch(withEventType: MyEventType.self)
         let dbChangeStream = try db.watch(withEventType: MyEventType.self)
@@ -532,229 +491,4 @@
         expect(change1?.operationType).to(equal(.insert))
         expect(change1?.fullDocument).to(equal(myType))
     }
-
-    func testChangeStreamWithPipeline() throws {
-        guard MongoSwiftTestCase.topologyType != .single else {
-            print("Skipping test case because of unsupported topology type \(MongoSwiftTestCase.topologyType)")
-            return
-        }
-
-        let client = try MongoClient()
-        let db = client.db(type(of: self).testDatabase)
-        defer { try? db.drop() }
-        let coll = try db.createCollection(self.getCollectionName(suffix: "1"))
-        let options = ChangeStreamOptions(fullDocument: .updateLookup)
-        let pipeline: [Document] = [["$match": ["fullDocument.a": 1] as Document]]
-        let changeStream = try coll.watch(pipeline, options: options)
-
-        try coll.insertOne(["a": 1])
-        let res1 = changeStream.next()
-
-        expect(res1).toNot(beNil())
-        expect(res1?.operationType).to(equal(.insert))
-        expect(res1?.fullDocument?["a"]).to(bsonEqual(1))
-        // expect the change stream to not contain a change event for the this insert
-        try coll.insertOne(["b": 2])
-        let res2 = changeStream.next()
-        expect(res2).to(beNil())
-    }
-
-    func testChangeStreamResumeTokenError() throws {
-         guard MongoSwiftTestCase.topologyType != .single else {
-            print("Skipping test case because of unsupported topology type \(MongoSwiftTestCase.topologyType)")
-            return
-=======
-        let client = try MongoClient()
-        let db = client.db(type(of: self).testDatabase)
-        defer { try? db.drop() }
-        let coll = try db.createCollection(self.getCollectionName(suffix: "1"))
-        let options = ChangeStreamOptions(fullDocument: .updateLookup)
-        let pipeline: [Document] = [["$project": ["_id": 0] as Document]]
-        let changeStream = try coll.watch(pipeline, options: options)
-        try coll.insertOne(["a": 1])
-        expect(try changeStream.nextOrError()).to(throwError())
-    }
-
-    struct MyFullDocumentType: Codable, Equatable {
-        let id: Int
-        let x: Int
-        let y: Int
-
-        enum CodingKeys: String, CodingKey {
-            case id = "_id", x, y
->>>>>>> 36d47a75
-        }
-
-        let client = try MongoClient()
-        let db = client.db(type(of: self).testDatabase)
-        defer { try? db.drop() }
-        let coll = try db.createCollection(self.getCollectionName(suffix: "1"))
-        let options = ChangeStreamOptions(fullDocument: .updateLookup)
-        let pipeline: [Document] = [["$project": ["_id": 0] as Document]]
-        let changeStream = try coll.watch(pipeline, options: options)
-        try coll.insertOne(["a": 1])
-        expect(try changeStream.nextOrError()).to(throwError(RuntimeError.internalError(message: "")))
-    }
-
-<<<<<<< HEAD
-    func testChangeStreamWithWithCodableType() throws {
-=======
-    struct MyEventType: Codable, Equatable {
-        let id: Document
-        let operation: String
-        let fullDocument: MyFullDocumentType
-        let nameSpace: Document
-        let updateDescription: Document?
-
-        enum CodingKeys: String, CodingKey {
-            case id = "_id", operation = "operationType", fullDocument, nameSpace = "ns", updateDescription
-        }
-    }
-
-    func testChangeStreamWithEventType() throws {
->>>>>>> 36d47a75
-        guard MongoSwiftTestCase.topologyType != .single else {
-            print("Skipping test case because of unsupported topology type \(MongoSwiftTestCase.topologyType)")
-            return
-        }
-
-        let client = try MongoClient()
-        let db = client.db(type(of: self).testDatabase)
-        defer { try? db.drop() }
-        let coll = try db.createCollection(self.getCollectionName(suffix: "1"))
-<<<<<<< HEAD
-        let options = ChangeStreamOptions(fullDocument: .updateLookup)
-
-        struct MyFullDocumentType: Codable {
-            let id: ObjectId
-
-            enum CodingKeys: String, CodingKey {
-                case id = "_id"
-            }
-        }
-
-        struct MyReturnType: Codable {
-            let id: Document
-            let operation: String
-            let fullDocument: MyFullDocumentType
-            let nameSpace: Document
-            let updateDescription: Document?
-
-            enum CodingKeys: String, CodingKey {
-                case id = "_id", operation = "operationType", fullDocument, nameSpace = "ns", updateDescription
-            }
-        }
-
-        // Test that creating a change stream with a custom codable type works
-        let changeStream = try coll.watch(options: options, withEventType: MyReturnType.self)
-        expect(changeStream.error).to(beNil())
-        try coll.insertOne(["x": 1])
-        try coll.updateOne(filter: ["x": 1], update: ["$set": ["x": 2] as Document])
-        let res1 = changeStream.next()
-        expect(changeStream.error).to(beNil())
-        expect(res1).toNot(beNil())
-        expect(res1?.operation).toNot(beNil())
-        expect(res1?.fullDocument).toNot(beNil())
-        expect(res1?.nameSpace).toNot(beNil())
-        let res2 = changeStream.next()
-        expect(res2?.updateDescription).toNot(beNil())
-=======
-
-        // test that the change stream works on a collection when using withEventType
-        let collChangeStream = try coll.watch(withEventType: MyEventType.self)
-        let doc: Document = ["_id": 1, "x": 1, "y": 2]
-        try coll.insertOne(doc)
-        let collChange = collChangeStream.next()
-        expect(collChangeStream.error).to(beNil())
-        expect(collChange).toNot(beNil())
-        expect(collChange?.operation).to(equal("insert"))
-        expect(collChange?.fullDocument).to(equal(MyFullDocumentType(id: 1, x: 1, y: 2)))
-
-        guard try client.serverVersion() >= ServerVersion(major: 4, minor: 0) else {
-            print("Skipping test case for server version \(try client.serverVersion())")
-            return
-        }
-
-        // test that the change stream works on client and database when using withEventType
-        let clientChangeStream = try client.watch(withEventType: MyEventType.self)
-        let dbChangeStream = try db.watch(withEventType: MyEventType.self)
-        let expectedFullDocument = MyFullDocumentType(id: 2, x: 1, y: 2)
-        try coll.insertOne(["_id": 2, "x": 1, "y": 2])
-        let clientChange = clientChangeStream.next()
-        let dbChange = dbChangeStream.next()
-        expect(clientChangeStream).toNot(beNil())
-        expect(clientChangeStream.error).to(beNil())
-        expect(clientChange?.operation).to(equal("insert"))
-        expect(clientChange?.fullDocument).to(equal(expectedFullDocument))
-        expect(dbChangeStream).toNot(beNil())
-        expect(dbChangeStream.error).to(beNil())
-        expect(dbChange?.operation).to(equal("insert"))
-        expect(dbChange?.fullDocument).to(equal(expectedFullDocument))
-    }
-
-    func testChangeStreamWithFullDocumentType() throws {
-         guard MongoSwiftTestCase.topologyType != .single else {
-            print("Skipping test case because of unsupported topology type \(MongoSwiftTestCase.topologyType)")
-            return
-        }
-
-        let expectedDoc1 = MyFullDocumentType(id: 1, x: 1, y: 2)
-
-        let client = try MongoClient()
-        let db = client.db(type(of: self).testDatabase)
-        defer { try? db.drop() }
-
-        let coll = try db.createCollection(self.getCollectionName(suffix: "1"))
-
-        // test that the change stream works on a collection when using withFullDocumentType
-        let collChangeStream = try coll.watch(withFullDocumentType: MyFullDocumentType.self)
-        try coll.insertOne(["_id": 1, "x": 1, "y": 2])
-        let collChange = collChangeStream.next()
-        expect(collChange?.fullDocument).to(equal(expectedDoc1))
-
-        guard try client.serverVersion() >= ServerVersion(major: 4, minor: 0) else {
-            print("Skipping test case for server version \(try client.serverVersion())")
-            return
-        }
-
-       // test that the change stream works on client and database when using withFullDocumentType
-        let clientChangeStream = try client.watch(withFullDocumentType: MyFullDocumentType.self)
-        let dbChangeStream = try db.watch(withFullDocumentType: MyFullDocumentType.self)
-        let y: Int
-        let expectedDoc2 = MyFullDocumentType(id: 2, x: 1, y: 2)
-        try coll.insertOne(["_id": 2, "x": 1, "y": 2])
-        let clientChange = clientChangeStream.next()
-        let dbChange = dbChangeStream.next()
-        expect(clientChange?.fullDocument).to(equal(expectedDoc2))
-        expect(dbChange?.fullDocument).to(equal(expectedDoc2))
-    }
-
-    struct MyType: Codable, Equatable {
-        let foo: String
-        let bar: Int
-    }
-
-    func testChangeStreamOnACollectionWithCodableType() throws {
-        guard MongoSwiftTestCase.topologyType != .single else {
-            print("Skipping test case because of unsupported topology type \(MongoSwiftTestCase.topologyType)")
-            return
-        }
-
-        let client = try MongoClient()
-        let db = client.db(type(of: self).testDatabase)
-        defer { try? db.drop() }
-
-        let coll = try db.createCollection(self.getCollectionName(suffix: "1"), withType: MyType.self)
-        let options = ChangeStreamOptions(fullDocument: .updateLookup)
-        let changeStream = try coll.watch(options: options)
-
-        let myType = MyType(foo: "blah", bar: 123)
-        try coll.insertOne(myType)
-        let change1 = changeStream.next()
-        expect(changeStream.error).to(beNil())
-        expect(change1).toNot(beNil())
-        expect(change1?.operationType).to(equal(.insert))
-        expect(change1?.fullDocument).to(equal(myType))
->>>>>>> 36d47a75
-    }
 }