import Foundation
@testable import MongoSwift
import Nimble
import XCTest

/// Useful extensions to the Data type for testing purposes
extension Data {
    init?(hexString: String) {
        let len = hexString.count / 2
        var data = Data(capacity: len)
        for i in 0..<len {
            let j = hexString.index(hexString.startIndex, offsetBy: i * 2)
            let k = hexString.index(j, offsetBy: 2)
            let bytes = hexString[j..<k]
            if var num = UInt8(bytes, radix: 16) {
                data.append(&num, count: 1)
            } else {
                return nil
            }
        }

        self = data
    }

    var hexDescription: String {
        return reduce("") {$0 + String(format: "%02x", $1)}
    }
}

final class DocumentTests: MongoSwiftTestCase {
    static var allTests: [(String, (DocumentTests) -> () throws -> Void)] {
        return [
            ("testDocument", testDocument),
            ("testDocumentDynamicMemberLookup", testDocumentDynamicMemberLookup),
            ("testDocumentFromArray", testDocumentFromArray),
            ("testEquatable", testEquatable),
            ("testRawBSON", testRawBSON),
            ("testValueBehavior", testValueBehavior),
            ("testIntEncodesAsInt32OrInt64", testIntEncodesAsInt32OrInt64),
            ("testBSONCorpus", testBSONCorpus),
            ("testMerge", testMerge),
            ("testNilInNestedArray", testNilInNestedArray),
            ("testOverwritable", testOverwritable),
            ("testNonOverwritable", testNonOverwritable),
            ("testReplaceValueWithNewType", testReplaceValueWithNewType),
            ("testReplaceValueWithNil", testReplaceValueWithNil),
            ("testReplaceValueNoop", testReplaceValueNoop),
            ("testDocumentDictionarySimilarity", testDocumentDictionarySimilarity),
            ("testDefaultSubscript", testDefaultSubscript),
            ("testUUIDCodingStrategies", testUUIDCodingStrategies),
            ("testDateCodingStrategies", testDateCodingStrategies)
        ]
    }

    // Set up test document values
    static let testDoc: Document = [
        "string": "test string",
        "true": true,
        "false": false,
        "int": 25,
        "int32": Int32(5),
        "int64": Int64(10),
        "double": Double(15),
        "decimal128": Decimal128("1.2E+10"),
        "minkey": MinKey(),
        "maxkey": MaxKey(),
        "date": Date(timeIntervalSince1970: 500.004),
        "timestamp": Timestamp(timestamp: 5, inc: 10),
        "nestedarray": [[1, 2], [Int32(3), Int32(4)]] as [[Int32]],
        "nesteddoc": ["a": 1, "b": 2, "c": false, "d": [3, 4]] as Document,
        "oid": ObjectId(fromString: "507f1f77bcf86cd799439011"),
        "regex": RegularExpression(pattern: "^abc", options: "imx"),
        "array1": [1, 2],
        "array2": ["string1", "string2"],
        "null": BSONNull(),
        "code": CodeWithScope(code: "console.log('hi');"),
        "codewscope": CodeWithScope(code: "console.log(x);", scope: ["x": 2])
    ]

    func testDocument() throws {
        var doc = DocumentTests.testDoc // make a copy to mutate in this test

        // A Data object to pass into test BSON Binary objects
        guard let testData = Data(base64Encoded: "//8=") else {
            XCTFail("Failed to create test binary data")
            return
        }

        guard let uuidData = Data(base64Encoded: "c//SZESzTGmQ6OfR38A11A==") else {
            XCTFail("Failed to create test UUID data")
            return
        }

        // splitting this out is necessary because the swift 4.0 compiler 
        // can't handle all the keys being declared together

        let binaryData: Document = [
            "binary0": try Binary(data: testData, subtype: .generic),
            "binary1": try Binary(data: testData, subtype: .function),
            "binary2": try Binary(data: testData, subtype: .binaryDeprecated),
            "binary3": try Binary(data: uuidData, subtype: .uuidDeprecated),
            "binary4": try Binary(data: uuidData, subtype: .uuid),
            "binary5": try Binary(data: testData, subtype: .md5),
            "binary6": try Binary(data: testData, subtype: .userDefined),
            "binary7": try Binary(data: testData, subtype: 200)
        ]
        try doc.merge(binaryData)

        // UUIDs must have 16 bytes
        expect(try Binary(data: testData, subtype: .uuidDeprecated)).to(throwError())
        expect(try Binary(data: testData, subtype: .uuid)).to(throwError())

        let expectedKeys = [
            "string", "true", "false", "int", "int32", "int64", "double", "decimal128",
            "minkey", "maxkey", "date", "timestamp", "nestedarray", "nesteddoc", "oid",
            "regex", "array1", "array2", "null", "code", "codewscope", "binary0", "binary1",
            "binary2", "binary3", "binary4", "binary5", "binary6", "binary7"
        ]
        expect(doc.count).to(equal(expectedKeys.count))
        expect(doc.keys).to(equal(expectedKeys))

        expect(doc["string"]).to(bsonEqual("test string"))
        expect(doc["true"]).to(bsonEqual(true))
        expect(doc["false"]).to(bsonEqual(false))
        expect(doc["int"]).to(bsonEqual(25))
        expect(doc["int32"]).to(bsonEqual(5))
        expect(doc["int64"]).to(bsonEqual(Int64(10)))
        expect(doc["double"]).to(bsonEqual(15.0))
        expect(doc["decimal128"]).to(bsonEqual(Decimal128("1.2E+10")))
        expect(doc["minkey"]).to(bsonEqual(MinKey()))
        expect(doc["maxkey"]).to(bsonEqual(MaxKey()))
        expect(doc["date"]).to(bsonEqual(Date(timeIntervalSince1970: 500.004)))
        expect(doc["timestamp"]).to(bsonEqual(Timestamp(timestamp: 5, inc: 10)))
        expect(doc["oid"]).to(bsonEqual(ObjectId(fromString: "507f1f77bcf86cd799439011")))

        let regex = doc["regex"] as? RegularExpression
        expect(regex).to(equal(RegularExpression(pattern: "^abc", options: "imx")))
        expect(regex?.nsRegularExpression).to(equal(try NSRegularExpression(
            pattern: "^abc",
            options: NSRegularExpression.optionsFromString("imx")
        )))

        expect(doc["array1"]).to(bsonEqual([1, 2]))
        expect(doc["array2"]).to(bsonEqual(["string1", "string2"]))
        expect(doc["null"]).to(bsonEqual(BSONNull()))

        let code = doc["code"] as? CodeWithScope
        expect(code?.code).to(equal("console.log('hi');"))
        expect(code?.scope).to(beNil())

        let codewscope = doc["codewscope"] as? CodeWithScope
        expect(codewscope?.code).to(equal("console.log(x);"))
        expect(codewscope?.scope).to(equal(["x": 2]))

        expect(doc["binary0"]).to(bsonEqual(try Binary(data: testData, subtype: .generic)))
        expect(doc["binary1"]).to(bsonEqual(try Binary(data: testData, subtype: .function)))
        expect(doc["binary2"]).to(bsonEqual(try Binary(data: testData, subtype: .binaryDeprecated)))
        expect(doc["binary3"]).to(bsonEqual(try Binary(data: uuidData, subtype: .uuidDeprecated)))
        expect(doc["binary4"]).to(bsonEqual(try Binary(data: uuidData, subtype: .uuid)))
        expect(doc["binary5"]).to(bsonEqual(try Binary(data: testData, subtype: .md5)))
        expect(doc["binary6"]).to(bsonEqual(try Binary(data: testData, subtype: .userDefined)))
        expect(doc["binary7"]).to(bsonEqual(try Binary(data: testData, subtype: 200)))

        let nestedArray = doc["nestedarray"] as? [[Int]]
        expect(nestedArray?[0]).to(equal([1, 2]))
        expect(nestedArray?[1]).to(equal([3, 4]))

        expect(doc["nesteddoc"]).to(bsonEqual(["a": 1, "b": 2, "c": false, "d": [3, 4]] as Document))
    }

    func testDocumentDynamicMemberLookup() throws {
#if swift(>=4.2)
        // Test reading various types
        expect(DocumentTests.testDoc.string).to(bsonEqual("test string"))
        expect(DocumentTests.testDoc.true).to(bsonEqual(true))
        expect(DocumentTests.testDoc.false).to(bsonEqual(false))
        expect(DocumentTests.testDoc.int).to(bsonEqual(25))
        expect(DocumentTests.testDoc.int32).to(bsonEqual(5))
        expect(DocumentTests.testDoc.int64).to(bsonEqual(Int64(10)))
        expect(DocumentTests.testDoc.double).to(bsonEqual(15.0))
        expect(DocumentTests.testDoc.decimal128).to(bsonEqual(Decimal128("1.2E+10")))
        expect(DocumentTests.testDoc.minkey).to(bsonEqual(MinKey()))
        expect(DocumentTests.testDoc.maxkey).to(bsonEqual(MaxKey()))
        expect(DocumentTests.testDoc.date).to(bsonEqual(Date(timeIntervalSince1970: 500.004)))
        expect(DocumentTests.testDoc.timestamp).to(bsonEqual(Timestamp(timestamp: 5, inc: 10)))
        expect(DocumentTests.testDoc.oid).to(bsonEqual(ObjectId(fromString: "507f1f77bcf86cd799439011")))

        let codewscope = DocumentTests.testDoc.codewscope as? CodeWithScope
        expect(codewscope?.code).to(equal("console.log(x);"))
        expect(codewscope?.scope).to(equal(["x": 2]))

        let code = DocumentTests.testDoc.code as? CodeWithScope
        expect(code?.code).to(equal("console.log('hi');"))
        expect(code?.scope).to(beNil())

        expect(DocumentTests.testDoc.array1).to(bsonEqual([1, 2]))
        expect(DocumentTests.testDoc.array2).to(bsonEqual(["string1", "string2"]))
        expect(DocumentTests.testDoc.null).to(bsonEqual(BSONNull()))

        let regex = DocumentTests.testDoc.regex as? RegularExpression
        expect(regex).to(equal(RegularExpression(pattern: "^abc", options: "imx")))
        expect(regex?.nsRegularExpression).to(equal(try NSRegularExpression(
                pattern: "^abc",
                options: NSRegularExpression.optionsFromString("imx")
        )))

        let nestedArray = DocumentTests.testDoc.nestedarray as? [[Int]]
        expect(nestedArray?[0]).to(equal([1, 2]))
        expect(nestedArray?[1]).to(equal([3, 4]))

        expect(DocumentTests.testDoc.nesteddoc).to(bsonEqual(["a": 1, "b": 2, "c": false, "d": [3, 4]] as Document))
        expect((DocumentTests.testDoc.nesteddoc as? Document)?.a).to(bsonEqual(1))

        // Test assignment
        var doc = Document()
        let subdoc: Document = ["d": 2.5]

        doc.a = 1
        doc.b = "b"
        doc.c = subdoc

        expect(doc.a).to(bsonEqual(1))
        expect(doc.b).to(bsonEqual("b"))
        expect(doc.c).to(bsonEqual(subdoc))

        doc.a = 2
        doc.b = "different"

        expect(doc.a).to(bsonEqual(2))
        expect(doc.b).to(bsonEqual("different"))
#endif
    }

    func testDocumentFromArray() {
       let doc1: Document = ["foo", MinKey(), BSONNull()]

       expect(doc1.keys).to(equal(["0", "1", "2"]))
       expect(doc1["0"]).to(bsonEqual("foo"))
       expect(doc1["1"]).to(bsonEqual(MinKey()))
       expect(doc1["2"]).to(bsonEqual(BSONNull()))

       let elements: [BSONValue] = ["foo", MinKey(), BSONNull()]
       let doc2 = Document(elements)

       expect(doc2.keys).to(equal(["0", "1", "2"]))
       expect(doc2["0"]).to(bsonEqual("foo"))
       expect(doc2["1"]).to(bsonEqual(MinKey()))
       expect(doc2["2"]).to(bsonEqual(BSONNull()))
    }

    func testEquatable() {
        expect(["hi": true, "hello": "hi", "cat": 2] as Document)
        .to(equal(["hi": true, "hello": "hi", "cat": 2] as Document))
    }

    func testRawBSON() throws {
        let doc = try Document(fromJSON: "{\"a\" : [{\"$numberInt\": \"10\"}]}")
        let fromRawBSON = Document(fromBSON: doc.rawBSON)
        expect(doc).to(equal(fromRawBSON))
    }

    func testValueBehavior() {
        let doc1: Document = ["a": 1]
        var doc2 = doc1
        doc2["b"] = 2
        expect(doc2["b"]).to(bsonEqual(2))
        expect(doc1["b"]).to(beNil())
        expect(doc1).toNot(equal(doc2))
    }

    func testIntEncodesAsInt32OrInt64() {
        if MongoSwiftTestCase.is32Bit { return }

        let int32min_sub1 = Int64(Int32.min) - Int64(1)
        let int32max_add1 = Int64(Int32.max) + Int64(1)

        var doc: Document = [
            "int32min": Int(Int32.min),
            "int32max": Int(Int32.max),
            "int32min-1": Int(int32min_sub1),
            "int32max+1": Int(int32max_add1),
            "int64min": Int(Int64.min),
            "int64max": Int(Int64.max)
        ]

        expect(doc["int32min"]).to(bsonEqual(Int(Int32.min)))
        expect(doc["int32max"]).to(bsonEqual(Int(Int32.max)))
        expect(doc["int32min-1"]).to(bsonEqual(int32min_sub1))
        expect(doc["int32max+1"]).to(bsonEqual(int32max_add1))
        expect(doc["int64min"]).to(bsonEqual(Int64.min))
        expect(doc["int64max"]).to(bsonEqual(Int64.max))
    }

    // swiftlint:disable:next cyclomatic_complexity
    func testBSONCorpus() throws {
        let SKIPPED_CORPUS_TESTS = [
            /* CDRIVER-1879, can't make Code with embedded NIL */
            "Javascript Code": ["Embedded nulls"],
            "Javascript Code with Scope": ["Unicode and embedded null in code string, empty scope"],
            /* CDRIVER-2223, legacy extended JSON $date syntax uses numbers */
            "Top-level document validity": ["Bad $date (number, not string or hash)"],
            /* VS 2013 and older is imprecise stackoverflow.com/questions/32232331 */
            "Double type": ["1.23456789012345677E+18", "-1.23456789012345677E+18"]
        ]

        let testFilesPath = MongoSwiftTestCase.specsPath + "/bson-corpus/tests"
        var testFiles = try FileManager.default.contentsOfDirectory(atPath: testFilesPath)
        testFiles = testFiles.filter { $0.hasSuffix(".json") }

        for fileName in testFiles {
            let testFilePath = URL(fileURLWithPath: "\(testFilesPath)/\(fileName)")
            let testFileData = try String(contentsOf: testFilePath, encoding: .utf8)
            let testFileJson = try JSONSerialization.jsonObject(with: testFileData.data(using: .utf8)!, options: [])
            guard let json = testFileJson as? [String: Any] else {
                XCTFail("Unable to convert json to dictionary")
                return
            }

            let testFileDescription = json["description"] as? String ?? "no description"
            guard let validCases = json["valid"] as? [Any] else {
                continue // there are no valid cases defined in this file
            }

            for valid in validCases {
                guard let validCase = valid as? [String: Any] else {
                    XCTFail("Unable to interpret valid case as dictionary")
                    return
                }

                let description = validCase["description"] as? String ?? "no description"
                if let skippedTests = SKIPPED_CORPUS_TESTS[testFileDescription] {
                    if skippedTests.contains(description) {
                        continue
                    }
                }

                let cB = validCase["canonical_bson"] as? String ?? ""
                guard let cBData = Data(hexString: cB) else {
                    XCTFail("Unable to interpret canonical_bson as Data")
                    return
                }

                let cEJ = validCase["canonical_extjson"] as? String ?? ""
                guard let cEJData = cEJ.data(using: .utf8) else {
                    XCTFail("Unable to interpret canonical_extjson as Data")
                    return
                }

                let lossy = validCase["lossy"] as? Bool ?? false

                // for cB input:
                // native_to_bson( bson_to_native(cB) ) = cB
                expect(Document(fromBSON: cBData).rawBSON).to(equal(cBData))

                // native_to_canonical_extended_json( bson_to_native(cB) ) = cEJ
                expect(Document(fromBSON: cBData).canonicalExtendedJSON).to(cleanEqual(cEJ))

                // native_to_relaxed_extended_json( bson_to_native(cB) ) = rEJ (if rEJ exists)
                if let rEJ = validCase["relaxed_extjson"] as? String {
                     expect(Document(fromBSON: cBData).extendedJSON).to(cleanEqual(rEJ))
                }

                // for cEJ input:
                // native_to_canonical_extended_json( json_to_native(cEJ) ) = cEJ
                expect(try Document(fromJSON: cEJData).canonicalExtendedJSON).to(cleanEqual(cEJ))

                // native_to_canonical_extended_json( json_to_native(cEJ) ) = cEJ
                if !lossy {
                    expect(try Document(fromJSON: cEJData).rawBSON).to(equal(cBData))
                }

                // for dB input (if it exists):
                if let dB = validCase["degenerate_bson"] as? String {
                    guard let dBData = Data(hexString: dB) else {
                        XCTFail("Unable to interpret degenerate_bson as Data")
                        return
                    }

                    // bson_to_canonical_extended_json(dB) = cEJ
                    expect(Document(fromBSON: dBData).canonicalExtendedJSON).to(cleanEqual(cEJ))

                    // bson_to_relaxed_extended_json(dB) = rEJ (if rEJ exists)
                    if let rEJ = validCase["relaxed_extjson"] as? String {
                        expect(Document(fromBSON: dBData).extendedJSON).to(cleanEqual(rEJ))
                    }
                }

                // for dEJ input (if it exists):
                if let dEJ = validCase["degenerate_extjson"] as? String {
                    // native_to_canonical_extended_json( json_to_native(dEJ) ) = cEJ
                    expect(try Document(fromJSON: dEJ).canonicalExtendedJSON).to(cleanEqual(cEJ))

                    // native_to_bson( json_to_native(dEJ) ) = cB (unless lossy)
                    if !lossy {
                        expect(try Document(fromJSON: dEJ).rawBSON).to(equal(cBData))
                    }
                }

                // for rEJ input (if it exists):
                if let rEJ = validCase["relaxed_extjson"] as? String {
                    // native_to_relaxed_extended_json( json_to_native(rEJ) ) = rEJ
                    expect(try Document(fromJSON: rEJ).extendedJSON).to(cleanEqual(rEJ))
                }
            }
        }
    }

    func testMerge() throws {
        // test documents are merged correctly
        var doc1: Document = ["a": 1]
        try doc1.merge(["b": 2])
        expect(doc1).to(equal(["a": 1, "b": 2]))

        // ensure merging into a copy doesn't modify original
        var doc2 = doc1
        try doc2.merge(["c": 3])
        expect(doc1).to(equal(["a": 1, "b": 2]))
        expect(doc2).to(equal(["a": 1, "b": 2, "c": 3]))
    }

    func testNilInNestedArray() throws {
        let arr1: [BSONValue] = ["a", "b", "c", BSONNull()]
        let arr2: [BSONValue] = ["d", "e", BSONNull(), "f"]

        let doc = ["a1": arr1, "a2": arr2]

        expect(doc["a1"]).to(bsonEqual(arr1))
        expect(doc["a2"]).to(bsonEqual(arr2))
    }

    // exclude Int64 value on 32-bit platforms
    static let overwritables: Document = [
        "double": 2.5,
        "int32": Int32(32),
        "int64": Int64.max,
        "bool": false,
        "decimal": Decimal128("1.2E+10"),
        "oid": ObjectId(),
        "timestamp": Timestamp(timestamp: 1, inc: 2),
        "datetime": Date(msSinceEpoch: 1000)
    ]

    static let nonOverwritables: Document = [
        "string": "hello",
        "nil": BSONNull(),
        "doc": ["x": 1] as Document,
        "arr": [1, 2] as [Int]
    ]

    // test replacing `Overwritable` types with values of their own type
    func testOverwritable() throws {
        // make a deep copy so we start off with uniquely referenced storage
        var doc = Document(fromPointer: DocumentTests.overwritables.data)

        // save a reference to original bson_t so we can verify it doesn't change
        let pointer = doc.data

        // overwrite int32 with int32
        doc["int32"] = Int32(15)
        expect(doc["int32"]).to(bsonEqual(15))
        expect(doc.data).to(equal(pointer))

        // overwrite int32 with an int that fits into int32s
        doc["int32"] = 20
        expect(doc["int32"]).to(bsonEqual(20))
        expect(doc.data).to(equal(pointer))

        doc["bool"] = true
        expect(doc.data).to(equal(pointer))

        doc["double"] = 3.0
        expect(doc.data).to(equal(pointer))

        doc["decimal"] = Decimal128("100")
        expect(doc.data).to(equal(pointer))

        // overwrite int64 with int64
        doc["int64"] = Int64.min
        expect(doc.data).to(equal(pointer))

        let newOid = ObjectId()
        doc["oid"] = newOid
        expect(doc.data).to(equal(pointer))

        doc["timestamp"] = Timestamp(timestamp: 5, inc: 10)
        expect(doc.data).to(equal(pointer))

        doc["datetime"] = Date(msSinceEpoch: 2000)
        expect(doc.data).to(equal(pointer))

        expect(doc).to(equal([
            "double": 3.0,
            "int32": 20,
            "int64": Int64.min,
            "bool": true,
            "decimal": Decimal128("100"),
            "oid": newOid,
            "timestamp": Timestamp(timestamp: 5, inc: 10),
            "datetime": Date(msSinceEpoch: 2000)
        ]))

        // return early as we will to use an Int requiring > 32 bits after this 
        if MongoSwiftTestCase.is32Bit {
            return
        }

        let bigInt = Int(Int32.max) + 1
        doc["int64"] = bigInt
        expect(doc.data).to(equal(pointer))

        // final values
        expect(doc).to(equal([
            "double": 3.0,
            "int32": 20,
            "int64": bigInt,
            "bool": true,
            "decimal": Decimal128("100"),
            "oid": newOid,
            "timestamp": Timestamp(timestamp: 5, inc: 10),
            "datetime": Date(msSinceEpoch: 2000)
        ]))
    }

    // test replacing some of the non-Overwritable types with values of their own types
    func testNonOverwritable() throws {
        // make a deep copy so we start off with uniquely referenced storage
        var doc = Document(fromPointer: DocumentTests.nonOverwritables.data)

        // save a reference to original bson_t so we can verify it changes
        var pointer = doc.data

        // save these to compare to at the end
        let newDoc: Document = ["y": 1]

        let newPairs: [(String, BSONValue)] = [("string", "hi"), ("doc", newDoc), ("arr", [3, 4])]

        newPairs.forEach { (k, v) in
            doc[k] = v
            // the storage should change every time
            expect(doc.data).toNot(equal(pointer))
            pointer = doc.data
        }

        expect(doc).to(equal(["string": "hi", "nil": BSONNull(), "doc": newDoc, "arr": [3, 4] as [Int]]))
    }

    // test replacing both overwritable and nonoverwritable values with values of different types
    func testReplaceValueWithNewType() throws {
        // make a deep copy so we start off with uniquely referenced storage
        var overwritableDoc = Document(fromPointer: DocumentTests.overwritables.data)

        // save a reference to original bson_t so we can verify it changes
        var overwritablePointer = overwritableDoc.data

        let newOid = ObjectId()
        let overwritablePairs: [(String, BSONValue)] = [
            ("double", Int(10)),
            ("int32", "hi"),
            ("int64", Decimal128("1.0")),
            ("bool", [1, 2, 3]),
            ("decimal", 100),
            ("oid", 25.5),
            ("timestamp", newOid),
            ("datetime", Timestamp(timestamp: 1, inc: 2))
        ]

        overwritablePairs.forEach { (k, v) in
            overwritableDoc[k] = v
            expect(overwritableDoc.data).toNot(equal(overwritablePointer))
            overwritablePointer = overwritableDoc.data
        }

        expect(overwritableDoc).to(equal([
            "double": 10,
            "int32": "hi",
            "int64": Decimal128("1.0"),
            "bool": [1, 2, 3] as [Int],
            "decimal": 100,
            "oid": 25.5,
            "timestamp": newOid,
            "datetime": Timestamp(timestamp: 1, inc: 2)
        ]))

        // make a deep copy so we start off with uniquely referenced storage
        var nonOverwritableDoc = Document(fromPointer: DocumentTests.nonOverwritables.data)

        // save a reference to original bson_t so we can verify it changes
        var nonOverwritablePointer = nonOverwritableDoc.data

        let nonOverwritablePairs: [(String, BSONValue)] = [("string", 1), ("nil", "hello"), ("doc", "hi"), ("arr", 5)]

        nonOverwritablePairs.forEach { (k, v) in
            nonOverwritableDoc[k] = v
            expect(nonOverwritableDoc.data).toNot(equal(nonOverwritablePointer))
            nonOverwritablePointer = nonOverwritableDoc.data
        }

        expect(nonOverwritableDoc).to(equal(["string": 1, "nil": "hello", "doc": "hi", "arr": 5]))
    }

    // test setting both overwritable and nonoverwritable values to nil
    func testReplaceValueWithNil() throws {
        var overwritableDoc = Document(fromPointer: DocumentTests.overwritables.data)
        var overwritablePointer = overwritableDoc.data

        ["double", "int32", "int64", "bool", "decimal", "oid", "timestamp", "datetime"].forEach {
            overwritableDoc[$0] = BSONNull()
            // the storage should change every time 
            expect(overwritableDoc.data).toNot(equal(overwritablePointer))
            overwritablePointer = overwritableDoc.data
        }

        var nonOverwritableDoc = Document(fromPointer: DocumentTests.nonOverwritables.data)
        var nonOverwritablePointer = nonOverwritableDoc.data

        ["string", "doc", "arr"].forEach {
            nonOverwritableDoc[$0] = BSONNull()
            // the storage should change every time 
            expect(nonOverwritableDoc.data).toNot(equal(nonOverwritablePointer))
            nonOverwritablePointer = nonOverwritableDoc.data
        }

        expect(nonOverwritableDoc).to(
                equal(["string": BSONNull(), "nil": BSONNull(), "doc": BSONNull(), "arr": BSONNull()]))
    }

    // Test types where replacing them with an instance of their own type is a no-op
    func testReplaceValueNoop() throws {
        var noops: Document = ["null": BSONNull(), "maxkey": MaxKey(), "minkey": MinKey()]

        var pointer = noops.data

        // replace values with own types. these should all be no-ops
        let newPairs1: [(String, BSONValue)] = [("null", BSONNull()), ("maxkey", MaxKey()), ("minkey", MinKey())]

        newPairs1.forEach { (k, v) in
            noops[k] = v
            // the storage should never change
            expect(noops.data).to(equal(pointer))
        }

        // we should still have exactly the same document we started with
        expect(noops).to(equal(["null": BSONNull(), "maxkey": MaxKey(), "minkey": MinKey()]))

        // now try replacing them with values of different types that do require replacing storage
        let newPairs2: [(String, BSONValue)] = [("null", 5), ("maxkey", "hi"), ("minkey", false)]

        newPairs2.forEach { (k, v) in
            noops[k] = v
            // the storage should change every time
            expect(noops.data).toNot(equal(pointer))
            pointer = noops.data
        }

        expect(noops).to(equal(["null": 5, "maxkey": "hi", "minkey": false]))
    }

    func testDocumentDictionarySimilarity() throws {
        var doc: Document = ["hello": "world", "swift": 4.2, "null": BSONNull(), "remove_me": "please"]
        var dict: [String: BSONValue] = ["hello": "world", "swift": 4.2, "null": BSONNull(), "remove_me": "please"]

        expect(doc["hello"]).to(bsonEqual(dict["hello"]))
        expect(doc["swift"]).to(bsonEqual(dict["swift"]))
        expect(doc["nonexistent key"]).to(beNil())
        expect(doc["null"]).to(bsonEqual(dict["null"]))

        doc["remove_me"] = nil

        expect(doc["remove_me"]).to(beNil())
        expect(doc.hasKey("remove_me")).to(beFalse())
    }

    func testDefaultSubscript() throws {
        let doc: Document = ["hello": "world"]
        let floatVal = 18.2
        let stringVal = "this is a string"
        expect(doc["DNE", default: floatVal]).to(bsonEqual(floatVal))
        expect(doc["hello", default: floatVal]).to(bsonEqual(doc["hello"]))
        expect(doc["DNE", default: stringVal]).to(bsonEqual(stringVal))
        expect(doc["DNE", default: BSONNull()]).to(bsonEqual(BSONNull()))
        expect(doc["autoclosure test", default: floatVal * floatVal]).to(bsonEqual(floatVal * floatVal))
        expect(doc["autoclosure test", default: "\(stringVal) and \(floatVal)" + stringVal])
            .to(bsonEqual("\(stringVal) and \(floatVal)" + stringVal))
    }

<<<<<<< HEAD
    func testDateEncodingStrategies() throws {
=======
    func testUUIDCodingStrategies() throws {
        // TODO: add encoding strategy tests SWIFT-282

        // swiftlint:disable nesting
        struct UUIDWrapper: Codable {
            let uuid: UUID
        }
        // swiftlint:enable nesting

        // randomly generated uuid
        guard let uuid = UUID(uuidString: "2c380a6c-7bc5-48cb-84a2-b26777a72276") else {
            throw MongoError.bsonDecodeError(message: "Cant create UUID.")
        }

        let decoder = BSONDecoder()

        // UUID default decoder expects a string
        decoder.uuidDecodingStrategy = .deferredToUUID
        let stringDoc: Document = ["uuid": uuid.description]
        let badString: Document = ["uuid": "hello"]
        let deferredStruct = try decoder.decode(UUIDWrapper.self, from: stringDoc)
        expect(deferredStruct.uuid).to(equal(uuid))
        expect(try decoder.decode(UUIDWrapper.self, from: badString)).to(throwError())

        decoder.uuidDecodingStrategy = .binary
        let uuidt = uuid.uuid
        let bytes = Data(bytes: [
            uuidt.0, uuidt.1, uuidt.2, uuidt.3,
            uuidt.4, uuidt.5, uuidt.6, uuidt.7,
            uuidt.8, uuidt.9, uuidt.10, uuidt.11,
            uuidt.12, uuidt.13, uuidt.14, uuidt.15
        ])
        let binaryDoc: Document = ["uuid": try Binary(data: bytes, subtype: .uuid)]
        let binaryStruct = try decoder.decode(UUIDWrapper.self, from: binaryDoc)
        expect(binaryStruct.uuid).to(equal(uuid))

        let badBinary: Document = ["uuid": try Binary(data: bytes, subtype: .generic)]
        expect(try decoder.decode(UUIDWrapper.self, from: badBinary)).to(throwError())
    }

    func testDateCodingStrategies() throws {
        // TODO: add encoding strategy tests SWIFT-282

>>>>>>> 87543da8
        // swiftlint:disable nesting
        struct DateWrapper: Codable {
            let date: Date
        }
        // swiftlint:enable nesting

<<<<<<< HEAD
        let date = Date(timeIntervalSince1970: 123)
        let dateStruct = DateWrapper(date: date)

        let encoder = BSONEncoder()

        let defaultEncoding = try encoder.encode(dateStruct)
        expect(defaultEncoding["date"] as? Date).to(equal(date))

        encoder.dateEncodingStrategy = .bsonDateTime
        let bsonDate = try encoder.encode(dateStruct)
        expect(bsonDate["date"] as? Date).to(equal(date))

        encoder.dateEncodingStrategy = .secondsSince1970
        let secondsSince1970 = try encoder.encode(dateStruct)
        expect(secondsSince1970["date"] as? TimeInterval).to(equal(date.timeIntervalSince1970))

        encoder.dateEncodingStrategy = .millisecondsSince1970
        let millisecondsSince1970 = try encoder.encode(dateStruct)
        expect(millisecondsSince1970["date"] as? Int64).to(equal(date.msSinceEpoch))

        if #available(macOS 10.12, iOS 10.0, watchOS 3.0, tvOS 10.0, *) {
            encoder.dateEncodingStrategy = .iso8601
            let iso = try encoder.encode(dateStruct)
            expect(iso["date"] as? String).to(equal(BSONEncoder.iso8601Formatter.string(from: date)))
        }

        let formatter = DateFormatter()
        formatter.timeStyle = .full
        formatter.dateStyle = .short

        encoder.dateEncodingStrategy = .formatted(formatter)
        let formatted = try encoder.encode(dateStruct)
        expect(formatted["date"] as? String).to(equal(formatter.string(from: date)))

        encoder.dateEncodingStrategy = .deferToDate
        let deferred = try encoder.encode(dateStruct)
        expect(deferred["date"] as? TimeInterval).to(equal(date.timeIntervalSinceReferenceDate))

        encoder.dateEncodingStrategy = .custom({ d, e in
            var container = e.singleValueContainer()
            try container.encode(Int64(d.timeIntervalSince1970 + 12))
        })
        let custom = try encoder.encode(dateStruct)
        expect(custom["date"] as? Int64).to(equal(Int64(date.timeIntervalSince1970 + 12)))

        let dateFormatter = DateFormatter()
        dateFormatter.dateStyle = .short
        dateFormatter.timeStyle = .none

        let noSecondsDate = DateWrapper(date: dateFormatter.date(from: "1/2/19")!)
        encoder.dateEncodingStrategy = .custom({d, e in
            var container = e.unkeyedContainer()
            try dateFormatter.string(from: d).split(separator: "/").forEach { component in
                try container.encode(String(component))
            }
        })
        let customArr = try encoder.encode(noSecondsDate)
        expect(dateFormatter.date(from: (customArr["date"] as! [String]).joined(separator: "/")))
                .to(equal(noSecondsDate.date))

        // swiftlint:disable nesting
        enum DateKeys: String, CodingKey {
            case month, day, year
        }
        // swiftlint:enable nesting
        encoder.dateEncodingStrategy = .custom({d, e in
            var container = e.container(keyedBy: DateKeys.self)
            let components = dateFormatter.string(from: d).split(separator: "/").map { String($0) }
            try container.encode(components[0], forKey: .month)
            try container.encode(components[1], forKey: .day)
            try container.encode(components[2], forKey: .year)
        })
        let customDoc = try encoder.encode(noSecondsDate)
        expect(customDoc["date"] as? Document).to(bsonEqual(["month": "1", "day": "2", "year": "19"] as Document))

        encoder.dateEncodingStrategy = .custom({ _, _ in })
        let customNoop = try encoder.encode(noSecondsDate)
        expect(customNoop["date"] as? Document).to(bsonEqual([:] as Document))
    }

    func testUUIDEncodingStrategies() throws {
        // swiftlint:disable nesting
        struct UUIDWrapper: Encodable {
            let uuid: UUID
        }
        // swiftlint:enable nesting

        guard let uuid = UUID(uuidString: "26cd7610-fd5a-4253-94b7-e8c4ea97b6cb") else {
            throw MongoError.bsonEncodeError(message: "Couldn't create UUID.")
        }

        let binary = try Binary(from: uuid)
        let uuidStruct = UUIDWrapper(uuid: uuid)
        let encoder = BSONEncoder()

        let defaultEncoding = try encoder.encode(uuidStruct)
        expect(defaultEncoding["uuid"] as? Binary).to(equal(binary))

        encoder.uuidEncodingStrategy = .binary
        let binaryEncoding = try encoder.encode(uuidStruct)
        expect(binaryEncoding["uuid"] as? Binary).to(equal(binary))

        encoder.uuidEncodingStrategy = .deferToUUID
        let deferred = try encoder.encode(uuidStruct)
        expect(deferred["uuid"] as? String).to(equal(uuid.uuidString))
=======
        let date = Date(timeIntervalSince1970: 125.0)

        let decoder = BSONDecoder()

        // Default is .bsonDateTime
        let bsonDate: Document = ["date": date]
        let defaultStruct = try decoder.decode(DateWrapper.self, from: bsonDate)
        expect(defaultStruct.date).to(equal(date))

        decoder.dateDecodingStrategy = .bsonDateTime
        let bsonDateStruct = try decoder.decode(DateWrapper.self, from: bsonDate)
        expect(bsonDateStruct.date).to(equal(date))

        decoder.dateDecodingStrategy = .millisecondsSince1970
        let msInt64: Document = ["date": date.msSinceEpoch]
        let msInt64Struct = try decoder.decode(DateWrapper.self, from: msInt64)
        expect(msInt64Struct.date).to(equal(date))

        let msDouble: Document = ["date": Double(date.msSinceEpoch)]
        let msDoubleStruct = try decoder.decode(DateWrapper.self, from: msDouble)
        expect(msDoubleStruct.date).to(equal(date))

        decoder.dateDecodingStrategy = .secondsSince1970
        let sDouble: Document = ["date": date.timeIntervalSince1970]
        let sDoubleStruct = try decoder.decode(DateWrapper.self, from: sDouble)
        expect(sDoubleStruct.date).to(equal(date))

        let sInt64: Document = ["date": Int64(date.timeIntervalSince1970)]
        let sInt64Struct = try decoder.decode(DateWrapper.self, from: sInt64)
        expect(sInt64Struct.date).to(equal(date))

        let formatter = DateFormatter()
        formatter.dateStyle = .short
        formatter.timeStyle = .medium
        formatter.locale = Locale(identifier: "en_US")

        decoder.dateDecodingStrategy = .formatted(formatter)
        let formatted: Document = ["date": formatter.string(from: date)]
        let badlyFormatted: Document = ["date": "this is not a date"]
        let formattedStruct = try decoder.decode(DateWrapper.self, from: formatted)
        expect(formattedStruct.date).to(equal(date))
        expect(try decoder.decode(DateWrapper.self, from: badlyFormatted)).to(throwError())

        if #available(macOS 10.12, iOS 10.0, watchOS 3.0, tvOS 10.0, *) {
            decoder.dateDecodingStrategy = .iso8601
            let isoDoc: Document = ["date": BSONDecoder.iso8601Formatter.string(from: date)]
            let isoStruct = try decoder.decode(DateWrapper.self, from: isoDoc)
            expect(isoStruct.date).to(equal(date))
            expect(try decoder.decode(DateWrapper.self, from: formatted)).to(throwError())
            expect(try decoder.decode(DateWrapper.self, from: badlyFormatted)).to(throwError())
        }

        decoder.dateDecodingStrategy = .custom({ decode in try Date(from: decode) })
        let customDoc: Document = ["date": date.timeIntervalSinceReferenceDate]
        let customStruct = try decoder.decode(DateWrapper.self, from: customDoc)
        expect(customStruct.date).to(equal(date))
        expect(try decoder.decode(DateWrapper.self, from: badlyFormatted)).to(throwError())

        decoder.dateDecodingStrategy = .deferredToDate
        let deferredStruct = try decoder.decode(DateWrapper.self, from: customDoc)
        expect(deferredStruct.date).to(equal(date))
        expect(try decoder.decode(DateWrapper.self, from: badlyFormatted)).to(throwError())
>>>>>>> 87543da8
    }
}<|MERGE_RESOLUTION|>--- conflicted
+++ resolved
@@ -47,8 +47,10 @@
             ("testReplaceValueNoop", testReplaceValueNoop),
             ("testDocumentDictionarySimilarity", testDocumentDictionarySimilarity),
             ("testDefaultSubscript", testDefaultSubscript),
-            ("testUUIDCodingStrategies", testUUIDCodingStrategies),
-            ("testDateCodingStrategies", testDateCodingStrategies)
+            ("testUUIDEncodingStrategies", testUUIDEncodingStrategies),
+            ("testUUIDDecodingStrategies", testUUIDDecodingStrategies),
+            ("testDateEncodingStrategies", testDateEncodingStrategies),
+            ("testDateDecodingStrategies", testDateDecodingStrategies)
         ]
     }
 
@@ -683,18 +685,32 @@
             .to(bsonEqual("\(stringVal) and \(floatVal)" + stringVal))
     }
 
-<<<<<<< HEAD
-    func testDateEncodingStrategies() throws {
-=======
-    func testUUIDCodingStrategies() throws {
-        // TODO: add encoding strategy tests SWIFT-282
-
-        // swiftlint:disable nesting
-        struct UUIDWrapper: Codable {
-            let uuid: UUID
-        }
-        // swiftlint:enable nesting
-
+    struct UUIDWrapper: Codable {
+        let uuid: UUID
+    }
+
+    func testUUIDEncodingStrategies() throws {
+        guard let uuid = UUID(uuidString: "26cd7610-fd5a-4253-94b7-e8c4ea97b6cb") else {
+            throw MongoError.bsonEncodeError(message: "Couldn't create UUID.")
+        }
+
+        let binary = try Binary(from: uuid)
+        let uuidStruct = UUIDWrapper(uuid: uuid)
+        let encoder = BSONEncoder()
+
+        let defaultEncoding = try encoder.encode(uuidStruct)
+        expect(defaultEncoding["uuid"] as? Binary).to(equal(binary))
+
+        encoder.uuidEncodingStrategy = .binary
+        let binaryEncoding = try encoder.encode(uuidStruct)
+        expect(binaryEncoding["uuid"] as? Binary).to(equal(binary))
+
+        encoder.uuidEncodingStrategy = .deferToUUID
+        let deferred = try encoder.encode(uuidStruct)
+        expect(deferred["uuid"] as? String).to(equal(uuid.uuidString))
+    }
+
+    func testUUIDDecodingStrategies() throws {
         // randomly generated uuid
         guard let uuid = UUID(uuidString: "2c380a6c-7bc5-48cb-84a2-b26777a72276") else {
             throw MongoError.bsonDecodeError(message: "Cant create UUID.")
@@ -726,17 +742,11 @@
         expect(try decoder.decode(UUIDWrapper.self, from: badBinary)).to(throwError())
     }
 
-    func testDateCodingStrategies() throws {
-        // TODO: add encoding strategy tests SWIFT-282
-
->>>>>>> 87543da8
-        // swiftlint:disable nesting
-        struct DateWrapper: Codable {
-            let date: Date
-        }
-        // swiftlint:enable nesting
-
-<<<<<<< HEAD
+    struct DateWrapper: Codable {
+        let date: Date
+    }
+
+    func testDateEncodingStrategies() throws {
         let date = Date(timeIntervalSince1970: 123)
         let dateStruct = DateWrapper(date: date)
 
@@ -817,35 +827,10 @@
         expect(customNoop["date"] as? Document).to(bsonEqual([:] as Document))
     }
 
-    func testUUIDEncodingStrategies() throws {
-        // swiftlint:disable nesting
-        struct UUIDWrapper: Encodable {
-            let uuid: UUID
-        }
-        // swiftlint:enable nesting
-
-        guard let uuid = UUID(uuidString: "26cd7610-fd5a-4253-94b7-e8c4ea97b6cb") else {
-            throw MongoError.bsonEncodeError(message: "Couldn't create UUID.")
-        }
-
-        let binary = try Binary(from: uuid)
-        let uuidStruct = UUIDWrapper(uuid: uuid)
-        let encoder = BSONEncoder()
-
-        let defaultEncoding = try encoder.encode(uuidStruct)
-        expect(defaultEncoding["uuid"] as? Binary).to(equal(binary))
-
-        encoder.uuidEncodingStrategy = .binary
-        let binaryEncoding = try encoder.encode(uuidStruct)
-        expect(binaryEncoding["uuid"] as? Binary).to(equal(binary))
-
-        encoder.uuidEncodingStrategy = .deferToUUID
-        let deferred = try encoder.encode(uuidStruct)
-        expect(deferred["uuid"] as? String).to(equal(uuid.uuidString))
-=======
+    func testDateDecodingStrategies() throws {
+        let decoder = BSONDecoder()
+
         let date = Date(timeIntervalSince1970: 125.0)
-
-        let decoder = BSONDecoder()
 
         // Default is .bsonDateTime
         let bsonDate: Document = ["date": date]
@@ -905,6 +890,6 @@
         let deferredStruct = try decoder.decode(DateWrapper.self, from: customDoc)
         expect(deferredStruct.date).to(equal(date))
         expect(try decoder.decode(DateWrapper.self, from: badlyFormatted)).to(throwError())
->>>>>>> 87543da8
-    }
+    }
+
 }